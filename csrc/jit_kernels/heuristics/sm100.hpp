#pragma once

#include <cute/arch/mma_sm100_desc.hpp>
// Reuse some types in the JIT modules
#include <deep_gemm/common/types.hpp>

#include "common.hpp"
#include "../../utils/exception.hpp"

namespace deep_gemm {

struct SM100ArchSpec {
    static constexpr int smem_capacity = 232448;

    static std::vector<int> get_block_n_candidates(const at::ScalarType& cd_dtype) {
        // 16 is for better SM usage
        // Stride 32 is due to low-performance swizzle-16/32B
        std::vector<int> candidates = {16};
        for (int i = 32; i <= 256; i += 32)
            candidates.push_back(i);
        return candidates;
    }

    static int get_ab_load_block_m(const MulticastConfig& config, const int& block_m) {
        return block_m / (config.is_multicast_on_a ? config.num_multicast : 1);
    }

    static int get_ab_load_block_n(const MulticastConfig& config, const int& block_n) {
        return block_n / (config.is_multicast_on_a ? 1 : config.num_multicast);
    }

    static int get_cd_store_block_m(const int& block_m) {
        constexpr int layout_ad_m = 128;
        return std::min(block_m, layout_ad_m);
    }

    static int get_cd_store_block_n(const int& block_n) {
        return block_n;
    }

    static bool enable_cd_swizzle(const at::ScalarType& cd_dtype) {
        return true;
    }

    static std::pair<int, int> get_sf_uttcp_aligned_block_sizes(
        const int& block_m, const int& block_n, const at::ScalarType& ab_dtype) {
        constexpr int num_utccp_aligned_elems = 128;
        DG_HOST_ASSERT(block_m % num_utccp_aligned_elems == 0);
        switch (ab_dtype) {
            case torch::kBFloat16: return {0, 0};
            case torch::kFloat8_e4m3fn: return {align(block_m, num_utccp_aligned_elems), align(block_n, num_utccp_aligned_elems)};
            default: DG_HOST_UNREACHABLE("Unknown dtype");
        }
    }

    static bool is_block_size_legal(const KernelType& kernel_type,
                                    const cute::UMMA::Major& major_a, const cute::UMMA::Major& major_b,
                                    const at::ScalarType& ab_dtype, const at::ScalarType& cd_dtype,
                                    const int& block_m, const int& block_n, const int& block_k) {
        // TODO: consider more carefully for BF16 GEMMs
        // 2SM BF16 UMMA does not support `N % 32 != 0`
        if (ab_dtype == torch::kBFloat16 and block_n % 32 != 0)
            return false;

        // Layout A/D does not support `block_m == 64` and `block_n % 16 != 0`
        if (block_m == 64 or block_n % 16 != 0)
            return false;

        // Performance is lower with 1D1D and `block_m == 256`
        if (kernel_type == KernelType::Kernel1D1D and major_b == cute::UMMA::Major::K and block_m != 128)
            return false;

        // 1D2D kernels' maximum block N is 128
        // 1D2D kernels require more friendly block Ns
        if (kernel_type == KernelType::Kernel1D2D and (block_n > 128 or 128 % block_n != 0))
            return false;

        // Check tensor memory validity
        int sf_block_m = 0, sf_block_n = 0;
        if (kernel_type == KernelType::Kernel1D1D) {
            const auto& [sf_block_m_, sf_block_n_] = get_sf_uttcp_aligned_block_sizes(block_m, block_n, ab_dtype);
            sf_block_m = sf_block_m_, sf_block_n = sf_block_n_;
        }
        if (((2 * block_n) + (sf_block_m / 32) + (sf_block_n / 32)) > 512)
            return false;

        // NOTES: when B is MN-major, we restrict `block_n` to multiples of 64,
        // since TMA performance degrades when `swizzle_b <= 32B` (i.e., when `block_ns % 64 != 0`), even with 3D TMA
        return major_b == cute::UMMA::Major::K or (block_n * c10::elementSize(ab_dtype)) % 64 == 0;
    }

    static bool is_num_stages_legal(const at::ScalarType& ab_dtype, const at::ScalarType& cd_dtype,
                                    const int& num_stages,
                                    const int& block_m, const int& block_n, const int& block_k) {
        return true;
    }

    static bool should_minimize_num_sms() {
        return false;
    }

<<<<<<< HEAD
    // Since split-k optimization is not yet supported on sm100, we directly return device_num_sms here to make it compatible.
    static int get_num_sms_available_by_cluster_size(int cluster_size, int device_num_sms) {
        return device_num_sms;
    }

    static bool support_split_k() {
        return false;
    }

    static std::pair<bool, bool> get_multicast_legality(const GemmType& gemm_type,
=======
    static std::pair<bool, bool> get_multicast_legality(const GemmType& gemm_type, const int& num_groups,
>>>>>>> 93b3c28f
                                                      const int& m, const int& n, const int& block_m, const int& block_n,
                                                      const int& num_sms) {
        // TODO: support other layouts
        return {
            false,
            is_multicast_legal(m, block_m, 2, num_sms, true) and (gemm_type == GemmType::Normal or gemm_type == GemmType::KGroupedContiguous),
        };
    }

    static ThreadConfig get_thread_config(const KernelType& kernel_type,
                                          const int& block_m, const int& block_n) {
        return ThreadConfig::sm100(128, kernel_type == KernelType::Kernel1D2D ? block_m : 128);
    }

    static int get_smem_cd_size(const KernelType& kernel_type,
                                const int& block_m, const int& block_n,
                                const int& swizzle_cd_mode,
                                const at::ScalarType& cd_dtype) {
        constexpr static int layout_ad_m = 128;
        return (kernel_type != KernelType::Kernel1D2D ? std::min(block_m, layout_ad_m) : block_m) * swizzle_cd_mode * 2;
    }

    static std::pair<int, int> get_sf_smem_size_per_stage(const KernelType& kernel_type,
                                                          const int& block_m, const int& block_n, const int& block_k,
                                                          const at::ScalarType& ab_dtype, const at::ScalarType& cd_dtype) {
        if (ab_dtype == torch::kBFloat16)
            return {0, 0};

        int smem_sfa_per_stage = 0;
        int smem_sfb_per_stage = 0;
        if (kernel_type == KernelType::Kernel1D1D) {
            const auto [sf_block_m, sf_block_n] = get_sf_uttcp_aligned_block_sizes(block_m, block_n, ab_dtype);
            smem_sfa_per_stage = sf_block_m * 4;
            smem_sfb_per_stage = sf_block_n * 4;
        } else {
            smem_sfa_per_stage = block_m * 4;
            smem_sfb_per_stage = 0;
        }
        return {smem_sfa_per_stage, smem_sfb_per_stage};
    }

    static int get_extra_sfb_smem_size(const int& m, const int& n, const int& k,
                                       const int& block_m, const int& block_n, const int& block_k) {
        return 0;
    }

    static int get_barrier_smem_size(const int& num_stages) {
        // TODO: remove SF barriers for BF16 GEMMs
        // TMA full/empty barriers, with-SF full barriers, tensor memory full/empty barriers
        // NOTES: 1D2D kernel will not use the with-SF full barriers
        // NOTES: some shapes may only have 1 epilogue stage, but we still allocate space for 2 stages
        // NOTES: the last barrier is for tensor core utilization control
        return num_stages * 8 * 3 + 2 * 8 * 2 + 8;
    }

    static int get_tmem_ptr_smem_size() {
        return 4;
    }

    static int get_tensormap_smem_size(const GemmType& gemm_type) {
        return 0;
    }
};

} // namespace deep_gemm<|MERGE_RESOLUTION|>--- conflicted
+++ resolved
@@ -99,7 +99,6 @@
         return false;
     }
 
-<<<<<<< HEAD
     // Since split-k optimization is not yet supported on sm100, we directly return device_num_sms here to make it compatible.
     static int get_num_sms_available_by_cluster_size(int cluster_size, int device_num_sms) {
         return device_num_sms;
@@ -109,10 +108,7 @@
         return false;
     }
 
-    static std::pair<bool, bool> get_multicast_legality(const GemmType& gemm_type,
-=======
     static std::pair<bool, bool> get_multicast_legality(const GemmType& gemm_type, const int& num_groups,
->>>>>>> 93b3c28f
                                                       const int& m, const int& n, const int& block_m, const int& block_n,
                                                       const int& num_sms) {
         // TODO: support other layouts
