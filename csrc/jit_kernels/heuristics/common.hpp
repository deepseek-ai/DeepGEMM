#pragma once

#include <deep_gemm/common/types.hpp>

#include "../../utils/math.hpp"
#include "../../utils/layout.hpp"

namespace deep_gemm {

struct MulticastConfig {
    int num_multicast;
    bool is_multicast_on_a;

    MulticastConfig(const int& num_multicast, const bool& is_multicast_on_a):
        num_multicast(num_multicast), is_multicast_on_a(is_multicast_on_a) {
        DG_HOST_ASSERT(1 <= num_multicast and num_multicast <= 2);
    }
};

struct SharedMemoryConfig {
    int smem_size;
    int swizzle_a_mode;
    int swizzle_b_mode;
    int swizzle_cd_mode;
};

struct ThreadConfig {
    int num_threads;

    // SM90
    int num_tma_threads;
    int num_math_threads;

    // SM100
    int num_non_epilogue_threads;
    int num_epilogue_threads;

    static ThreadConfig sm90(const int& num_tma_threads,
                             const int& num_math_threads) {
        auto config = ThreadConfig();
        config.num_threads = num_tma_threads + num_math_threads;
        config.num_tma_threads = num_tma_threads;
        config.num_math_threads = num_math_threads;
        return config;
    }

    static ThreadConfig sm100(const int& num_non_epilogue_threads,
                              const int& num_epilogue_threads) {
        auto config = ThreadConfig();
        config.num_threads = num_non_epilogue_threads + num_epilogue_threads;
        config.num_non_epilogue_threads = num_non_epilogue_threads;
        config.num_epilogue_threads = num_epilogue_threads;
        return config;
    }
};

struct GemmConfig {
    // Templated configs
    GemmType gemm_type;
    KernelType kernel_type;
    at::ScalarType ab_dtype, cd_dtype;
    cute::UMMA::Major major_a;
    cute::UMMA::Major major_b;
    bool with_accumulation;
    int block_m, block_n, block_k;
    int num_stages, num_last_stages;

    int k_slices;

    // Templated device configs
    int num_sms;
    int tc_util;

    // Structured configs
    MulticastConfig multicast_config;
    SharedMemoryConfig smem_config;
    ThreadConfig thread_config;
};

static bool is_multicast_legal(const int& shape_dim, const int& block_dim,
                               const int& num_multicast, const int& num_sms,
                               const bool& require_divisible) {
    const bool& divisible = ceil_div(shape_dim, block_dim) % num_multicast == 0 or not require_divisible;
    return divisible and num_sms % num_multicast == 0;
}

template <typename size_type_t>
static int get_swizzle_mode(const int& block_size, const size_type_t& elem_size) {
    // `> 0` means interleaving
    // 16B actually means non-swizzling (but interleaving)
    for (const int& mode: {128, 64, 32, 16}) {
        if ((block_size * static_cast<int>(elem_size)) % mode == 0)
            return mode;
    }
    DG_HOST_UNREACHABLE("Unreachable");
}

template <typename ArchSpec>
static SharedMemoryConfig get_smem_config(const GemmType& gemm_type, const KernelType& kernel_type,
                                          const int& m, const int& n, const int& k,
                                          const int& block_m, const int& block_n, const int& block_k,
                                          const cute::UMMA::Major& major_a, const cute::UMMA::Major& major_b,
                                          const at::ScalarType& ab_dtype, const at::ScalarType& cd_dtype,
                                          const int& num_stages, const MulticastConfig& multicast_config,
                                          const bool split_k) {
    const int& ab_elem_size = static_cast<int>(c10::elementSize(ab_dtype));
    const int& cd_elem_size = static_cast<int>(c10::elementSize(cd_dtype));

    const int& load_block_m = ArchSpec::get_ab_load_block_m(multicast_config, block_m);
    const int& load_block_n = ArchSpec::get_ab_load_block_n(multicast_config, block_n);
    const int& swizzle_a_mode = get_swizzle_mode(major_a == cute::UMMA::Major::K ? block_k : load_block_m, ab_elem_size);
    const int& swizzle_b_mode = get_swizzle_mode(major_b == cute::UMMA::Major::K ? block_k : load_block_n, ab_elem_size);
    const int& swizzle_cd_mode = ArchSpec::enable_cd_swizzle(cd_dtype) ? get_swizzle_mode(block_n, cd_elem_size) : 0;

    // Different archs have different epilogue pipelines
    const int& smem_cd = ArchSpec::get_smem_cd_size(kernel_type, block_m, block_n, swizzle_cd_mode, split_k ? torch::kFloat : cd_dtype);

    // A/B shared memory
    const int& smem_a_per_stage = load_block_m * block_k * ab_elem_size;
    const int& smem_b_per_stage = load_block_n * block_k * ab_elem_size;

    // SF shared memory
    const auto& [smem_sfa_per_stage, smem_sfb_per_stage] =
        ArchSpec::get_sf_smem_size_per_stage(kernel_type, block_m, block_n, block_k, ab_dtype, cd_dtype);
    const int& smem_extra_sfb = ArchSpec::get_extra_sfb_smem_size(m, n, k, block_m, block_n, block_k);

    // M-barriers and tensor memory pointers
    const int& smem_barrier = ArchSpec::get_barrier_smem_size(num_stages + (split_k ? 1 : 0));
    const int& smem_tmem_ptr = ArchSpec::get_tmem_ptr_smem_size();
    const int& smem_tensor_map = ArchSpec::get_tensormap_smem_size(gemm_type);

    // Sum them up
    int smem_size = 0;
    smem_size += smem_tensor_map;
    smem_size += smem_cd;
    smem_size += num_stages * smem_a_per_stage;
    smem_size += num_stages * smem_b_per_stage;
    smem_size += num_stages * smem_sfa_per_stage;
    smem_size += num_stages * smem_sfb_per_stage;
    smem_size += smem_extra_sfb;
    smem_size += smem_barrier;
    smem_size += smem_tmem_ptr;

    return SharedMemoryConfig {
        .smem_size = smem_size,
        .swizzle_a_mode = swizzle_a_mode,
        .swizzle_b_mode = swizzle_b_mode,
        .swizzle_cd_mode = swizzle_cd_mode,
    };
}

template <typename ArchSpec>
static void get_k_slices_options(const GemmType& gemm_type, const int k, const int block_k, std::vector<int>& k_slices_options) {
    const auto aligned_k = align(k, block_k);
    int max_k_slices = 1;
    if (ArchSpec::support_split_k() and (gemm_type != GemmType::KGroupedContiguous)) {
        // max potential cluster size for sm90 is 8, queried by cudaOccupancyMaxPotentialClusterSize()
        max_k_slices = 8;
    }
    for (int k_slices = 1; k_slices <= max_k_slices; k_slices *= 2) {
        if (aligned_k % k_slices != 0) {
            continue;
        }
        if ((aligned_k / k_slices) % block_k != 0) {
            continue;
        }
        k_slices_options.push_back(k_slices);
    }
}

template <typename ArchSpec>
static GemmConfig get_best_config(const GemmType& gemm_type, const KernelType& kernel_type,
                                  const int& m, const int& n, const int& k, const int& num_groups,
                                  const cute::UMMA::Major& major_a, const cute::UMMA::Major& major_b,
                                  const at::ScalarType& ab_dtype, const at::ScalarType& cd_dtype,
                                  const bool& with_accumulation, const int& num_sms) {
    DG_HOST_ASSERT(ab_dtype == torch::kFloat8_e4m3fn or ab_dtype == torch::kBFloat16);
    DG_HOST_ASSERT(cd_dtype == torch::kBFloat16 or cd_dtype == torch::kFloat);

    // Select M/N block sizes
    auto block_ms = std::vector{64, 128, 256};
    if (gemm_type == GemmType::MGroupedContiguous)
        block_ms = std::vector{get_mk_alignment_for_contiguous_layout()};
    if (gemm_type == GemmType::MGroupedMasked)  // Exclude 256 for performance
        block_ms = std::vector{64, 128};
    const auto block_ns = ArchSpec::get_block_n_candidates(cd_dtype);

    // K block size is selected in a fixed manner
    const auto& block_k = 128 / static_cast<int>(c10::elementSize(ab_dtype));

    // Some util functions
    const auto& get_num_blocks = [=](const int& block_m, const int& block_n) {
        return ceil_div(m, block_m) * ceil_div(n, block_n) * num_groups;
    };
    const auto& get_num_waves = [=](const int& block_m, const int& block_n, const int& k_slices, const int& num_sms_available) {
        return ceil_div(k_slices * get_num_blocks(block_m, block_n), num_sms_available);
    };
    // block padding should not be taken into account for last_wave_util
    const auto& get_block_padding_cost = [=](const int& block_m, const int& block_n, const int& k_slices) {
        return ceil_div((block_m - m % block_m) % block_m * k_slices * num_groups, block_m) * ceil_div(n, block_n)
             + ceil_div((block_n - n % block_n) % block_n * k_slices * num_groups, block_n) * ceil_div(m, block_m);
    };
    const auto& get_last_wave_util = [=](const int& block_m, const int& block_n, const int& k_slices,  const int& num_sms_available) {
        const auto& num_last_blocks = (k_slices * get_num_blocks(block_m, block_n)) % num_sms_available;
        return (num_last_blocks == 0 ? num_sms_available : num_last_blocks) - get_block_padding_cost(block_m, block_n, k_slices);
    };

    std::vector<int> k_slices_options;
    get_k_slices_options<ArchSpec>(gemm_type, k, block_k, k_slices_options);
    int best_k_slices = 1;

    // Decide block sizes by waves
    int best_block_m = 0, best_block_n = 0;
    int best_num_waves = 0, best_last_util = 0;
    for (const auto& block_m: block_ms) {
        for (const auto& block_n: block_ns) {
            for (const auto& k_slices: k_slices_options) {
                // Number of concurrently available SMs is limited by cluster size.
                int num_sms_available = ArchSpec::get_num_sms_available_by_cluster_size(k_slices, num_sms);
                const int& num_waves = get_num_waves(block_m, block_n, k_slices, num_sms_available);
                const auto& last_util = get_last_wave_util(block_m, block_n, k_slices, num_sms_available);
                if (not ArchSpec::is_block_size_legal(kernel_type, major_a, major_b, ab_dtype, cd_dtype, block_m, block_n, block_k))
                    continue;

                bool success = false;
                if (best_block_m == 0 or best_block_n == 0 or num_waves < best_num_waves) {
                    success = true;
                } else if (num_waves == best_num_waves) {
                    // Check last wave utilization
                    success = last_util > best_last_util;
                    if (last_util == best_last_util) {
                        // smaller k_slices is better
                        success = k_slices < best_k_slices;
                        if (k_slices == best_k_slices) {
                            // Case 1: same `block_m`, smaller `block_n` (wasted)
                            success |= block_m == best_block_m and block_n < best_block_n;
                            // Case 2: same `block_n`, smaller `block_m` (wasted)
                            success |= block_n == best_block_n and block_m < best_block_m;
                            // Case 3: different for both `block_m` and `block_n`, larger `block_n` is better
                            // NOTES: don't pick `block_m/block_n` larger than shape `m/n` in this case
                            success |= block_m != best_block_m and block_n > best_block_n
                                    and block_n <= n and block_m <= m;
                        }
                    }
                }

                // Replace with the new config if successful
                if (success) {
                    best_block_m = block_m, best_block_n = block_n;
                    best_num_waves = num_waves, best_last_util = last_util;
                    best_k_slices = k_slices;
                }
            }
        }
    }
    DG_HOST_ASSERT(best_block_m > 0 and best_block_n > 0);

    int k_partitioned = k / best_k_slices;

    // Decide the number of TMA multicasts and whether broadcast on A
    MulticastConfig best_multicast_config = {1, false};
    const auto& [is_legal_on_a, is_legal_on_b] = ArchSpec::get_multicast_legality(
        gemm_type, num_groups, m, n, best_block_m, best_block_n, num_sms);
    const bool is_legal[2] = {is_legal_on_b, is_legal_on_a};
    bool order[2] = {false, true};
    if (best_block_m > best_block_n)
        std::swap(order[0], order[1]);
    // limited by cluster size
    if (best_k_slices <= 1 or
        best_k_slices * get_num_blocks(best_block_m, best_block_n) <= ArchSpec::get_num_sms_available_by_cluster_size(best_k_slices * 2, num_sms)) {
        for (const bool& is_multicast_on_a: order) {
            if (m >= 512 and is_legal[static_cast<int>(is_multicast_on_a)]) {
                best_multicast_config = {2, is_multicast_on_a};
                break;
            }
        }
    }

    // Always pick the largest number of stage
    constexpr int smem_capacity = ArchSpec::smem_capacity;
    int best_num_stages = 0;
    SharedMemoryConfig best_smem_config;
<<<<<<< HEAD
    for (int num_stages = std::min(12, ceil_div(k_partitioned, block_k)); num_stages > 0; -- num_stages) {
        if (not ArchSpec::is_num_stages_legal(ab_dtype, cd_dtype, num_stages, best_block_m, best_block_n, block_k))
            continue;

        best_smem_config = get_smem_config<ArchSpec>(kernel_type,
                                                     m, n, k_partitioned,
=======
    for (int num_stages = 12; num_stages > 0; -- num_stages) {
        if (not ArchSpec::is_num_stages_legal(ab_dtype, cd_dtype, num_stages, best_block_m, best_block_n, block_k))
            continue;

        best_smem_config = get_smem_config<ArchSpec>(gemm_type, kernel_type,
                                                     m, n, k,
>>>>>>> 93b3c28f
                                                     best_block_m, best_block_n, block_k,
                                                     major_a, major_b,
                                                     ab_dtype, cd_dtype,
                                                     num_stages, best_multicast_config,
                                                     best_k_slices > 1);
        if (best_smem_config.smem_size <= smem_capacity) {
            best_num_stages = num_stages;
            break;
        }
    }
    DG_HOST_ASSERT(best_num_stages != 0);

    int num_min_sms = ArchSpec::get_num_sms_available_by_cluster_size(best_k_slices * best_multicast_config.num_multicast, num_sms);
    // Recompute the minimal number of SMs required
    // NOTES: less L2 cache usage and less GPU frequency drop
    if (ArchSpec::should_minimize_num_sms()) {
        if (best_k_slices > 1) {
            int num_partitioned_blocks = best_k_slices * get_num_blocks(best_block_m, best_block_n);
            DG_HOST_ASSERT(num_partitioned_blocks <= num_min_sms);
            num_min_sms = num_partitioned_blocks;
        } else {
            num_min_sms = ceil_div(ceil_div(m, best_block_m) * ceil_div(n, best_block_n) * num_groups, best_num_waves);
            num_min_sms = align(num_min_sms, best_multicast_config.num_multicast);
            DG_HOST_ASSERT(num_min_sms <= num_sms);
        }
    }

    const auto& config = GemmConfig {
        .gemm_type = gemm_type,
        .kernel_type = kernel_type,
        .ab_dtype = ab_dtype,
        .cd_dtype = cd_dtype,
        .major_a = major_a,
        .major_b = major_b,
        .with_accumulation = with_accumulation,
        .block_m = best_block_m,
        .block_n = best_block_n,
        .block_k = block_k,
        .num_stages = best_num_stages,
        .num_last_stages = ceil_div(k_partitioned, block_k) % best_num_stages,
        .k_slices = best_k_slices,
        .num_sms = num_min_sms,
        .tc_util = device_runtime->get_tc_util(),
        .multicast_config = best_multicast_config,
        // ReSharper disable once CppLocalVariableMightNotBeInitialized
        .smem_config = best_smem_config,
        .thread_config = ArchSpec::get_thread_config(kernel_type, best_block_m, best_block_n)
    };

    // Only SM100 BF16 kernels support tensor core control
    if (config.tc_util < 100)
        DG_HOST_ASSERT(device_runtime->get_arch_major() == 10 and ab_dtype == torch::kBFloat16);

    // Print configs for the first time
    if (get_env<int>("DG_JIT_DEBUG") or get_env<int>("DG_PRINT_CONFIGS")) {
        auto key = std::make_tuple(gemm_type, kernel_type, m, n, k, num_groups, major_a, major_b,
                                   ab_dtype, cd_dtype, with_accumulation, num_sms);
        static std::set<decltype(key)> printed;
        if (printed.count(key) == 0) {
            printf("GEMM type: %d, kernel type: %d, M: %d, N: %d, K: %d, k_slices: %d, groups: %d, "
                   "A major: %d, B major: %d, AB dtype: %s, CD dtype: %s, accumulation: %d, "
                   "SM limit: %d -> block M: %d, block N: %d, block K: %d, stages: %d, last stages: %d, "
                   "SMs: %d, multicast: %d, multicast on A: %d, shared memory: %d bytes, swizzle A: %d, "
                   "swizzle B: %d, swizzle CD: %d, SMs: %d, threads: %d, TC util: %d%%\n",
                   static_cast<int>(gemm_type), static_cast<int>(kernel_type), m, n, k, best_k_slices, num_groups,
                   static_cast<int>(major_a), static_cast<int>(major_b), c10::toString(ab_dtype), c10::toString(cd_dtype),
                   static_cast<int>(with_accumulation), num_sms, best_block_m, best_block_n, block_k,
                   best_num_stages, config.num_last_stages, num_min_sms, best_multicast_config.num_multicast,
                   static_cast<int>(best_multicast_config.is_multicast_on_a),
                   best_smem_config.smem_size, best_smem_config.swizzle_a_mode, best_smem_config.swizzle_b_mode,
                   best_smem_config.swizzle_cd_mode, config.num_sms, config.thread_config.num_threads, config.tc_util);
            printed.insert(key);
        }
    }
    return config;
}

} // namespace deep_gemm<|MERGE_RESOLUTION|>--- conflicted
+++ resolved
@@ -280,21 +280,13 @@
     constexpr int smem_capacity = ArchSpec::smem_capacity;
     int best_num_stages = 0;
     SharedMemoryConfig best_smem_config;
-<<<<<<< HEAD
-    for (int num_stages = std::min(12, ceil_div(k_partitioned, block_k)); num_stages > 0; -- num_stages) {
-        if (not ArchSpec::is_num_stages_legal(ab_dtype, cd_dtype, num_stages, best_block_m, best_block_n, block_k))
-            continue;
-
-        best_smem_config = get_smem_config<ArchSpec>(kernel_type,
-                                                     m, n, k_partitioned,
-=======
+
     for (int num_stages = 12; num_stages > 0; -- num_stages) {
         if (not ArchSpec::is_num_stages_legal(ab_dtype, cd_dtype, num_stages, best_block_m, best_block_n, block_k))
             continue;
 
         best_smem_config = get_smem_config<ArchSpec>(gemm_type, kernel_type,
-                                                     m, n, k,
->>>>>>> 93b3c28f
+                                                     m, n, k_partitioned,
                                                      best_block_m, best_block_n, block_k,
                                                      major_a, major_b,
                                                      ab_dtype, cd_dtype,
