--- conflicted
+++ resolved
@@ -15,28 +15,13 @@
 static constexpr uint32_t get_num_1d_blocks_per_group() {
     // Select the best from candidates
     uint32_t num_best_blocks = 0, min_usage = cute::numeric_limits<uint32_t>::max();
-<<<<<<< HEAD
-    if constexpr (kGemmType == GemmType::MGroupedContiguous or
-                  kGemmType == GemmType::MGroupedMasked) {
-        // For grouped GEMMs, let weights always stay in the L2 cache and read activations by once
-        num_best_blocks = kNumSMs;
-    } else {
-        // 也可以这样理解。8个Block为一组。当kIsMulticastOnA为true，Block_N需要8个(假设是1，2，3，4，5，6，7，8)，BlockM需要SM/8个。每8个SM的BlockM相同。假如这几个SM的BLOCKM都是0，则分别可以计算((0,1),(0,2),(0,3),(0,4),(0,5),(0,6),(0,7),(0,8))
-        for (const auto& candidate: {8u, 16u}) {
-            const auto& usage = kIsMulticastOnA ?
-                        candidate * BLOCK_N + constexpr_ceil_div(kNumSMs, candidate) * BLOCK_M: // Grouping on N 这个主要的意思就是我们在排列的时候以N维度来寻找下一个该计算的block。
-                        candidate * BLOCK_M + constexpr_ceil_div(kNumSMs, candidate) * BLOCK_N; // Grouping on M
-            if (usage < min_usage)
-                min_usage = usage, num_best_blocks = candidate;
-        }
-=======
+     // 也可以这样理解。8个Block为一组。当kIsMulticastOnA为true，Block_N需要8个(假设是1，2，3，4，5，6，7，8)，BlockM需要SM/8个。每8个SM的BlockM相同。假如这几个SM的BLOCKM都是0，则分别可以计算((0,1),(0,2),(0,3),(0,4),(0,5),(0,6),(0,7),(0,8))
     for (const auto& candidate: {8u, 16u}) {
         const auto& usage = kIsMulticastOnA ?
-                    candidate * BLOCK_N + constexpr_ceil_div(kNumSMs, candidate) * BLOCK_M: // Grouping on N
+                    candidate * BLOCK_N + constexpr_ceil_div(kNumSMs, candidate) * BLOCK_M: // Grouping on N 这个主要的意思就是我们在排列的时候以N维度来寻找下一个该计算的block
                     candidate * BLOCK_M + constexpr_ceil_div(kNumSMs, candidate) * BLOCK_N; // Grouping on M
         if (usage < min_usage)
             min_usage = usage, num_best_blocks = candidate;
->>>>>>> 79f48ee1
     }
 
     return num_best_blocks;
