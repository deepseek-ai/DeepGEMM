--- conflicted
+++ resolved
@@ -33,13 +33,9 @@
           uint32_t kNumGroups,
           uint32_t kNumMulticast, bool kIsMulticastOnA,
           uint32_t kNumSMs,
-<<<<<<< HEAD
           uint32_t kSplitKSlices = 1,
+          uint32_t SF_K_ALIGNMENT = 512u,  // for k-grouped GEMM only: 128 (SM90 float SF) or 512 (SM100 UE8M0 SF)
           uint32_t kNum1DBlocksPerGroup = get_num_1d_blocks_per_group<kGemmType, BLOCK_M, BLOCK_N, kSplitKSlices, kNumSMs, kIsMulticastOnA>()>
-=======
-          uint32_t SF_K_ALIGNMENT = 512u,  // for k-grouped GEMM only: 128 (SM90 float SF) or 512 (SM100 UE8M0 SF)
-          uint32_t kNum1DBlocksPerGroup = get_num_1d_blocks_per_group<kGemmType, BLOCK_M, BLOCK_N, kNumSMs, kIsMulticastOnA>()>
->>>>>>> 93b3c28f
 struct Scheduler {
     int current_iter = -1;
 
