#pragma once

#ifndef NVRTC_JIT_COMPILATION
#include <cassert>
#include <cuda.h>
#include <cuda_runtime.h>
#include <cudaTypedefs.h>
#endif

#include <cuda/barrier>

#include "utils.cuh"

namespace deep_gemm {

<<<<<<< HEAD
template <uint32_t kNumTMAMulticast = 1>
=======
template <class T>
constexpr CUtensorMapDataType get_CUtensorMapDataType() {
    if constexpr (std::is_same<T, uint8_t>::value) {
        return CU_TENSOR_MAP_DATA_TYPE_UINT8;
    } else if constexpr (std::is_same<T, __nv_fp8_e4m3>::value) {
        return CU_TENSOR_MAP_DATA_TYPE_UINT8;
    } else if constexpr (std::is_same<T, __nv_fp8_e5m2>::value) {
        return CU_TENSOR_MAP_DATA_TYPE_UINT8;
    } else if constexpr (std::is_same<T, uint16_t>::value) {
        return CU_TENSOR_MAP_DATA_TYPE_UINT16;
    } else if constexpr (std::is_same<T, uint32_t>::value) {
        return CU_TENSOR_MAP_DATA_TYPE_UINT32;
    } else if constexpr (std::is_same<T, uint64_t>::value) {
        return CU_TENSOR_MAP_DATA_TYPE_UINT64;
    } else if constexpr (std::is_same<T, int32_t>::value) {
        return CU_TENSOR_MAP_DATA_TYPE_INT32;
    } else if constexpr (std::is_same<T, int64_t>::value) {
        return CU_TENSOR_MAP_DATA_TYPE_INT64;
    } else if constexpr (std::is_same<T, __half>::value) {
        return CU_TENSOR_MAP_DATA_TYPE_FLOAT16;
    } else if constexpr (std::is_same<T, float>::value) {
        return CU_TENSOR_MAP_DATA_TYPE_FLOAT32;
    } else if constexpr (std::is_same<T, __nv_bfloat16>::value) {
        return CU_TENSOR_MAP_DATA_TYPE_BFLOAT16;
    }  else if constexpr (std::is_same<T, double>::value) {
        return CU_TENSOR_MAP_DATA_TYPE_FLOAT64;
    }
}

inline PFN_cuTensorMapEncodeTiled get_cuTensorMapEncodeTiled() {
    // Get pointer to `cuTensorMapEncodeTiled`
    cudaDriverEntryPointQueryResult driver_status;
    void* cuTensorMapEncodeTiled_ptr = nullptr;

#if CUDA_VERSION >= 12050
    cudaGetDriverEntryPointByVersion("cuTensorMapEncodeTiled", &cuTensorMapEncodeTiled_ptr, 12000,
                                     cudaEnableDefault, &driver_status);
#else
    cudaGetDriverEntryPoint("cuTensorMapEncodeTiled", &cuTensorMapEncodeTiled_ptr,
                            cudaEnableDefault, &driver_status);
#endif

    if (driver_status != cudaDriverEntryPointSuccess)
        throw std::runtime_error("driver_status != cudaDriverEntryPointSuccess");
    return reinterpret_cast<PFN_cuTensorMapEncodeTiled>(cuTensorMapEncodeTiled_ptr);
}

template <typename T>
CUtensorMap make_2d_tma_copy_desc(T* global_address, uint64_t gmem_dim[2],
                                  uint64_t stride_in_bytes, uint32_t smem_dim[2],
                                  CUtensorMapSwizzle swizzle_type,
                                  PFN_cuTensorMapEncodeTiled encode_func = nullptr) {
    CUtensorMap tensor_map = {};
    uint64_t global_stride[1] = {stride_in_bytes};
    uint32_t elem_strides[2] = {1, 1};

    if (encode_func == nullptr)
        encode_func = get_cuTensorMapEncodeTiled();

    auto result = encode_func(
            &tensor_map, get_CUtensorMapDataType<std::remove_cv_t<T>>(), 2,
            global_address, gmem_dim, global_stride, smem_dim, elem_strides,
            CUtensorMapInterleave::CU_TENSOR_MAP_INTERLEAVE_NONE, swizzle_type,
            CUtensorMapL2promotion::CU_TENSOR_MAP_L2_PROMOTION_L2_256B,
            CUtensorMapFloatOOBfill::CU_TENSOR_MAP_FLOAT_OOB_FILL_NONE);
    DG_HOST_ASSERT(result == CUDA_SUCCESS);
    return tensor_map;
}

>>>>>>> 95e81b3d
__device__ __forceinline__ void
tma_copy(void const* desc_ptr, uint64_t* barrier_ptr, void* smem_ptr,
         int32_t const& crd_0, int32_t const& crd_1, uint32_t num_tma_multicast) {
    constexpr auto cache_hint = static_cast<uint64_t>(cute::TMA::CacheHintSm90::EVICT_NORMAL);
    if (num_tma_multicast == 1) {
        cute::SM90_TMA_LOAD_2D::copy(desc_ptr, barrier_ptr, cache_hint, smem_ptr, crd_0, crd_1);
    } else if (cute::block_rank_in_cluster() == 0) {
        cute::SM90_TMA_LOAD_MULTICAST_2D::copy(desc_ptr, barrier_ptr, (1 << num_tma_multicast) - 1, cache_hint, smem_ptr, crd_0, crd_1);
    }
}

}  // namespace deep_gemm<|MERGE_RESOLUTION|>--- conflicted
+++ resolved
@@ -13,79 +13,6 @@
 
 namespace deep_gemm {
 
-<<<<<<< HEAD
-template <uint32_t kNumTMAMulticast = 1>
-=======
-template <class T>
-constexpr CUtensorMapDataType get_CUtensorMapDataType() {
-    if constexpr (std::is_same<T, uint8_t>::value) {
-        return CU_TENSOR_MAP_DATA_TYPE_UINT8;
-    } else if constexpr (std::is_same<T, __nv_fp8_e4m3>::value) {
-        return CU_TENSOR_MAP_DATA_TYPE_UINT8;
-    } else if constexpr (std::is_same<T, __nv_fp8_e5m2>::value) {
-        return CU_TENSOR_MAP_DATA_TYPE_UINT8;
-    } else if constexpr (std::is_same<T, uint16_t>::value) {
-        return CU_TENSOR_MAP_DATA_TYPE_UINT16;
-    } else if constexpr (std::is_same<T, uint32_t>::value) {
-        return CU_TENSOR_MAP_DATA_TYPE_UINT32;
-    } else if constexpr (std::is_same<T, uint64_t>::value) {
-        return CU_TENSOR_MAP_DATA_TYPE_UINT64;
-    } else if constexpr (std::is_same<T, int32_t>::value) {
-        return CU_TENSOR_MAP_DATA_TYPE_INT32;
-    } else if constexpr (std::is_same<T, int64_t>::value) {
-        return CU_TENSOR_MAP_DATA_TYPE_INT64;
-    } else if constexpr (std::is_same<T, __half>::value) {
-        return CU_TENSOR_MAP_DATA_TYPE_FLOAT16;
-    } else if constexpr (std::is_same<T, float>::value) {
-        return CU_TENSOR_MAP_DATA_TYPE_FLOAT32;
-    } else if constexpr (std::is_same<T, __nv_bfloat16>::value) {
-        return CU_TENSOR_MAP_DATA_TYPE_BFLOAT16;
-    }  else if constexpr (std::is_same<T, double>::value) {
-        return CU_TENSOR_MAP_DATA_TYPE_FLOAT64;
-    }
-}
-
-inline PFN_cuTensorMapEncodeTiled get_cuTensorMapEncodeTiled() {
-    // Get pointer to `cuTensorMapEncodeTiled`
-    cudaDriverEntryPointQueryResult driver_status;
-    void* cuTensorMapEncodeTiled_ptr = nullptr;
-
-#if CUDA_VERSION >= 12050
-    cudaGetDriverEntryPointByVersion("cuTensorMapEncodeTiled", &cuTensorMapEncodeTiled_ptr, 12000,
-                                     cudaEnableDefault, &driver_status);
-#else
-    cudaGetDriverEntryPoint("cuTensorMapEncodeTiled", &cuTensorMapEncodeTiled_ptr,
-                            cudaEnableDefault, &driver_status);
-#endif
-
-    if (driver_status != cudaDriverEntryPointSuccess)
-        throw std::runtime_error("driver_status != cudaDriverEntryPointSuccess");
-    return reinterpret_cast<PFN_cuTensorMapEncodeTiled>(cuTensorMapEncodeTiled_ptr);
-}
-
-template <typename T>
-CUtensorMap make_2d_tma_copy_desc(T* global_address, uint64_t gmem_dim[2],
-                                  uint64_t stride_in_bytes, uint32_t smem_dim[2],
-                                  CUtensorMapSwizzle swizzle_type,
-                                  PFN_cuTensorMapEncodeTiled encode_func = nullptr) {
-    CUtensorMap tensor_map = {};
-    uint64_t global_stride[1] = {stride_in_bytes};
-    uint32_t elem_strides[2] = {1, 1};
-
-    if (encode_func == nullptr)
-        encode_func = get_cuTensorMapEncodeTiled();
-
-    auto result = encode_func(
-            &tensor_map, get_CUtensorMapDataType<std::remove_cv_t<T>>(), 2,
-            global_address, gmem_dim, global_stride, smem_dim, elem_strides,
-            CUtensorMapInterleave::CU_TENSOR_MAP_INTERLEAVE_NONE, swizzle_type,
-            CUtensorMapL2promotion::CU_TENSOR_MAP_L2_PROMOTION_L2_256B,
-            CUtensorMapFloatOOBfill::CU_TENSOR_MAP_FLOAT_OOB_FILL_NONE);
-    DG_HOST_ASSERT(result == CUDA_SUCCESS);
-    return tensor_map;
-}
-
->>>>>>> 95e81b3d
 __device__ __forceinline__ void
 tma_copy(void const* desc_ptr, uint64_t* barrier_ptr, void* smem_ptr,
          int32_t const& crd_0, int32_t const& crd_1, uint32_t num_tma_multicast) {
