--- conflicted
+++ resolved
@@ -77,14 +77,9 @@
     const uint32_t& smem_sfb_size = align<uint32_t>(shape_k_scales_partitioned * (kMustUseUniformedScaleB ? 1 : 2) * sizeof(float), sizeof(Barrier));
 
     // Configs
-<<<<<<< HEAD
-    constexpr uint32_t kFullKOfAllStages = kNumStages * BLOCK_K;
-    const uint32_t num_iterations = ceil_div(shape_k_partitioned, kFullKOfAllStages);
-=======
-    const uint32_t num_total_k_blocks = ceil_div(shape_k, BLOCK_K);
+    const uint32_t num_total_k_blocks = ceil_div(shape_k_partitioned, BLOCK_K);
     const uint32_t warp_idx = __shfl_sync(0xffffffff, threadIdx.x / 32, 0);
     const uint32_t lane_idx = get_lane_idx();
->>>>>>> 93b3c28f
 
     // Prefetch TMA descriptors at the very beginning
     if (warp_idx == kNumMathThreads / 32 and cute::elect_one_sync()) {
@@ -115,18 +110,10 @@
 
     // Fill barriers
     auto barrier_start_ptr = reinterpret_cast<Barrier*>(reinterpret_cast<uint8_t*>(smem_sfb) + smem_sfb_size);
-<<<<<<< HEAD
-    #pragma unroll
-    for (uint32_t i = 0; i < kNumStages; ++ i) {
-        full_barriers[i] = barrier_start_ptr + i;
-        empty_barriers[i] = barrier_start_ptr + kNumStages + i;
-    }
+    auto full_barriers     = PatternVisitor([&](const uint32_t& i) { return barrier_start_ptr + i; });
+    auto empty_barriers    = PatternVisitor([&](const uint32_t& i) { return barrier_start_ptr + kNumStages + i; });
     auto split_k_reduce_full_barrier = barrier_start_ptr + 2 * kNumStages;
     auto split_k_reduce_empty_barrier = split_k_reduce_full_barrier + 1;
-=======
-    auto full_barriers     = PatternVisitor([&](const uint32_t& i) { return barrier_start_ptr + i; });
-    auto empty_barriers    = PatternVisitor([&](const uint32_t& i) { return barrier_start_ptr + kNumStages + i; });
->>>>>>> 93b3c28f
 
     // Initialize barriers
     DG_STATIC_ASSERT(kNumTMAMulticast <= 32, "Too many TMA multicast");
@@ -148,7 +135,6 @@
             split_k_reduce_full_barrier->init(1);
             split_k_reduce_empty_barrier->init(kSplitKSlices);
             // Make initialized barrier visible in async proxy
-            cutlass::arch::fence_view_async_shared();
             cutlass::arch::fence_barrier_init();
         }
     }
@@ -162,14 +148,10 @@
 
     // Block scheduler
     uint32_t m_block_idx, n_block_idx;
-<<<<<<< HEAD
-    auto scheduler = Scheduler<kGemmType, BLOCK_M, BLOCK_N, kNumGroups, kNumTMAMulticast, kIsTMAMulticastOnA, kNumSMs, kSplitKSlices>(shape_m, shape_n, grouped_layout);
-
-    const uint32_t k_idx_offset =  kSplitKSlices > 1 ? blockIdx.y * shape_k_partitioned : 0;
+    auto scheduler = Scheduler<kGemmType, BLOCK_M, BLOCK_N, kNumGroups, kNumTMAMulticast, kIsTMAMulticastOnA, kNumSMs, kSplitKSlices>(shape_m, shape_n, shape_k, grouped_layout);
+
+    const uint32_t k_block_idx_offset =  kSplitKSlices > 1 ? blockIdx.y * num_total_k_blocks : 0;
     const uint32_t rank_in_cluster_offset = kSplitKSlices > 1 ? cute::block_id_in_cluster().y * kNumTMAMulticast : 0;
-=======
-    auto scheduler = Scheduler<kGemmType, BLOCK_M, BLOCK_N, kNumGroups, kNumTMAMulticast, kIsTMAMulticastOnA, kNumSMs>(shape_m, shape_n, shape_k, grouped_layout);
->>>>>>> 93b3c28f
 
     // Pipeline and TMA phases
     uint32_t stage_idx = 0, phase = 0;
@@ -189,61 +171,14 @@
         if (warp_idx == kNumMathThreads / 32 and cute::elect_one_sync()) {
             // Persistently schedule over blocks
             while (scheduler.get_next_block(m_block_idx, n_block_idx)) {
-<<<<<<< HEAD
-                launch_k_iterations([&](uint32_t k_iter, auto divisible_type, auto _, auto __) {
-                    constexpr bool kHasDivisibleStages = cute::is_same_v<decltype(divisible_type), DivisibleK>;
-                    constexpr uint32_t kNumInnerStages = kHasDivisibleStages ? kNumStages : kNumLastStages;
-
-                    // Assign TMA multicast number into A and B
-                    // NOTES: there may be additional odd rows/columns or cases where multicast is not possible.
-                    const bool is_tma_multicast_valid = scheduler.is_tma_multicast_valid(m_block_idx);
-                    DG_STATIC_ASSERT(kNumTMAMulticast <= 2, "Scheduler does not support > 2 TMA multicast");
-                    uint32_t tma_multicast_cta_mask_a = (kNumTMAMulticast > 1 and kIsTMAMulticastOnA and is_tma_multicast_valid) ?
-                                                        ((1 << kNumTMAMulticast) - 1) << (kSplitKSlices > 1 ? rank_in_cluster_offset : 0): 0;
-                    uint32_t tma_multicast_cta_mask_b = (kNumTMAMulticast > 1 and not kIsTMAMulticastOnA and is_tma_multicast_valid) ?
-                                                        ((1 << kNumTMAMulticast) - 1) << (kSplitKSlices > 1 ? rank_in_cluster_offset : 0): 0;
-
-                    // NOTES: unrolling and `kNumInnerStages` are vital for performance, NVCC will try to eliminate all
-                    // shared memory pointers, e.g. `full_barriers` registers, if all the access indices are constant
-                    #pragma unroll
-                    for (uint32_t s = 0; s < kNumInnerStages; ++ s) {
-                        // Wait consumer release
-                        empty_barriers[s]->wait((scheduler.current_iter * num_iterations + k_iter + 1) & 1);
-
-                        // Issue TMA A
-                        constexpr bool kWithGroupOffsetA = kGemmType == GemmType::MGroupedMasked;
-                        auto& full_barrier = *full_barriers[s];
-                        const uint32_t k_idx = k_iter * kFullKOfAllStages + s * BLOCK_K + (kSplitKSlices > 1 ? k_idx_offset : 0);
-                        tma_copy(&tensor_map_a, reinterpret_cast<uint64_t*>(&full_barrier),
-                                 smem_a[s], k_idx, scheduler.get_global_idx<kWithGroupOffsetA>(shape_m, BLOCK_M, m_block_idx),
-                                 tma_multicast_cta_mask_a);
-                        tma_copy(&tensor_map_sfa, reinterpret_cast<uint64_t*>(&full_barrier),
-                                 smem_sfa[s], m_block_idx * BLOCK_M,
-                                 scheduler.get_global_idx<kWithGroupOffsetA>(shape_k_scales, 1, k_idx / BLOCK_K),
-                                 tma_multicast_cta_mask_a);
-
-                        // Issue TMA B
-                        tma_copy(&tensor_map_b, reinterpret_cast<uint64_t*>(&full_barrier),
-                                 smem_b[s], k_idx, scheduler.get_global_idx<true>(shape_n, BLOCK_N, n_block_idx, m_block_idx),
-                                 tma_multicast_cta_mask_b);
-                        full_barrier.arrive_and_expect_tx(SMEM_A_SIZE_PER_STAGE + SMEM_B_SIZE_PER_STAGE + SMEM_SFA_SIZE_PER_STAGE);
-                    }
-
-                    // Wait unaligned cases
-                    #pragma unroll
-                    for (uint32_t s = kNumInnerStages; s < kNumStages; ++ s) {
-                        empty_barriers[s]->wait((scheduler.current_iter * num_iterations + k_iter + 1) & 1);
-                        full_barriers[s]->arrive();
-                    }
-                }, false, 0);
-=======
                 // Assign TMA multicast number into A and B
                 // NOTES: there may be additional odd rows/columns or cases where multicast is not possible.
                 const bool is_tma_multicast_valid = scheduler.is_tma_multicast_valid(m_block_idx);
-                const uint32_t num_tma_multicast_a = (kIsTMAMulticastOnA and is_tma_multicast_valid) ? kNumTMAMulticast : 1;
-                const uint32_t num_tma_multicast_b = (not kIsTMAMulticastOnA and is_tma_multicast_valid) ? kNumTMAMulticast : 1;
                 DG_STATIC_ASSERT(kNumTMAMulticast <= 2, "Scheduler does not support > 2 TMA multicast");
-
+                uint32_t tma_multicast_cta_mask_a = (kNumTMAMulticast > 1 and kIsTMAMulticastOnA and is_tma_multicast_valid) ?
+                                                    ((1 << kNumTMAMulticast) - 1) << (kSplitKSlices > 1 ? rank_in_cluster_offset : 0): 0;
+                uint32_t tma_multicast_cta_mask_b = (kNumTMAMulticast > 1 and not kIsTMAMulticastOnA and is_tma_multicast_valid) ?
+                                                    ((1 << kNumTMAMulticast) - 1) << (kSplitKSlices > 1 ? rank_in_cluster_offset : 0): 0;
                 for (uint32_t k_block_idx = 0; k_block_idx < num_total_k_blocks; advance_pipeline(k_block_idx)) {
                     // Wait consumer release
                     empty_barriers[stage_idx]->wait(phase ^ 1);
@@ -251,21 +186,20 @@
                     // Issue TMA A
                     constexpr bool kWithGroupOffsetA = kGemmType == GemmType::MGroupedMasked;
                     auto& full_barrier = *full_barriers[stage_idx];
-                    const uint32_t k_idx = k_block_idx * BLOCK_K;
+                    const uint32_t k_idx = (k_block_idx + k_block_idx_offset) * BLOCK_K;
                     tma_copy(&tensor_map_a, reinterpret_cast<uint64_t*>(&full_barrier),
                              smem_a[stage_idx], k_idx, scheduler.get_global_idx<kWithGroupOffsetA>(shape_m, BLOCK_M, m_block_idx),
-                             num_tma_multicast_a);
+                             tma_multicast_cta_mask_a);
                     tma_copy(&tensor_map_sfa, reinterpret_cast<uint64_t*>(&full_barrier),
-                             smem_sfa[stage_idx], m_block_idx * BLOCK_M, scheduler.get_global_idx<kWithGroupOffsetA>(shape_k_scales, 1, k_block_idx),
-                             num_tma_multicast_a);
+                             smem_sfa[stage_idx], m_block_idx * BLOCK_M, scheduler.get_global_idx<kWithGroupOffsetA>(shape_k_scales, 1, k_block_idx + k_block_idx_offset),
+                             tma_multicast_cta_mask_a);
 
                     // Issue TMA B
                     tma_copy(&tensor_map_b, reinterpret_cast<uint64_t*>(&full_barrier),
                              smem_b[stage_idx], k_idx, scheduler.get_global_idx<true>(shape_n, BLOCK_N, n_block_idx, m_block_idx),
-                             num_tma_multicast_b);
+                             tma_multicast_cta_mask_b);
                     full_barrier.arrive_and_expect_tx(SMEM_A_SIZE_PER_STAGE + SMEM_B_SIZE_PER_STAGE + SMEM_SFA_SIZE_PER_STAGE);
                 }
->>>>>>> 93b3c28f
             }
 
             // To safely deconstruct distributed shared barriers, we need another round of empty waits
@@ -277,9 +211,6 @@
     } else {
         // Math warp-groups for WGMMA
         cutlass::arch::warpgroup_reg_alloc<kNumMathRegisters>();
-
-        const uint32_t warp_idx = __shfl_sync(0xffffffff, threadIdx.x / 32, 0);
-        const uint32_t lane_idx = get_lane_idx();
 
         // NOTES: use `__shfl_sync` to encourage NVCC to use unified registers
         const auto math_wg_idx = __shfl_sync(0xffffffff, threadIdx.x / 128, 0);
@@ -306,7 +237,7 @@
             if (threadIdx.x >= 32) {
                 auto num_previous_lines = scheduler.get_global_idx<true>(ceil_div(shape_n, BLOCK_K), 0, 0, m_block_idx);
                 auto local_sfb = sfb + (num_previous_lines + ((n_block_idx * BLOCK_N) / BLOCK_K)) * shape_k_scales
-                                     + (kSplitKSlices > 1 ? ceil_div(k_idx_offset, BLOCK_K) : 0);
+                                     + (kSplitKSlices > 1 ? k_block_idx_offset : 0);
                 
                 #pragma unroll
                 for (uint32_t i = threadIdx.x - 32; i < num_sfb; i += kNumMathThreads - 32) {
@@ -329,79 +260,7 @@
                 if constexpr (kNumTMAMulticast == 1) {
                     lane_idx == 0 ? empty_barriers[stage_idx]->arrive() : void();
                 } else {
-<<<<<<< HEAD
                     auto target_cta = scheduler.is_peer_cta_alive ? lane_idx + rank_in_cluster_offset : cute::block_rank_in_cluster();
-                    lane_idx < kNumTMAMulticast ? empty_barriers[s]->arrive(target_cta) : void();
-                }
-            };
-
-            // Launch MMAs
-            launch_k_iterations([&](uint32_t k_iter, auto divisible_type, auto skip_type, auto _) {
-                constexpr bool kSkipComputation = cute::is_same_v<decltype(skip_type), SkipComputation>;
-                constexpr bool kHasDivisibleStages = cute::is_same_v<decltype(divisible_type), DivisibleK>;
-                constexpr uint32_t kNumInnerStages = kSkipComputation ? 0 : (kHasDivisibleStages ? kNumStages : kNumLastStages);
-
-                #pragma unroll
-                for (uint32_t s = 0; s < kNumInnerStages; ++ s) {
-                    // Read B scales
-                    float scale_b_0 = ld_shared(smem_sfb + k_iter * kNumStages + s), scale_b_1;
-                    // NOTES: even some blocks do not need to read the second row, but we still load one to align with other blocks
-                    if constexpr (not kMustUseUniformedScaleB)
-                        scale_b_1 = ld_shared(smem_sfb + k_iter * kNumStages + s + shape_k_scales_partitioned);
-
-                    // Wait TMA arrivals
-                    full_barriers[s]->wait((scheduler.current_iter * num_iterations + k_iter) & 1);
-
-                    // TODO: remove some useless computation for unaligned Ms
-                    #pragma unroll
-                    for (uint32_t local_idx = 0; local_idx < BLOCK_M / WAVE_BLOCK_M; ++ local_idx) {
-                      	auto m_offset = local_idx * WAVE_BLOCK_M;
-
-                    	// Read A scales
-                    	// NOTES: all shared memory read must be prior to `warpgroup_arrive` to avoid next scheduled block polluting the results
-                    	auto scale_a_0 = ld_shared(smem_sfa[s] + r_0 + m_offset);
-                        auto scale_a_1 = ld_shared(smem_sfa[s] + r_1 + m_offset);
-
-                    	// Commit WGMMA instructions
-                    	#pragma unroll
-                    	for (uint32_t i = 0; i < WGMMA::kNumAccum; ++ i)
-                            warpgroup_fence_operand(accum[i]);
-                    	warpgroup_arrive();
-                    	#pragma unroll
-                    	for (uint32_t k = 0; k < BLOCK_K / WGMMA::K; ++ k) {
-                            auto desc_a = make_smem_desc(smem_a[s] + (math_wg_idx * WGMMA::M + m_offset) * BLOCK_K + k * WGMMA::K, 1);
-                            auto desc_b = make_smem_desc(smem_b[s] + k * WGMMA::K, 1);
-                            WGMMA::wgmma(desc_a, desc_b, accum, k);
-                    	}
-                    	warpgroup_commit_batch();
-                    	#pragma unroll
-                    	for (uint32_t i = 0; i < WGMMA::kNumAccum; ++ i)
-                            warpgroup_fence_operand(accum[i]);
-                    	warpgroup_wait<0>();
-
-                    	// Notify barrier arrival at the last warpgroup wave
-                        if (local_idx == BLOCK_M / WAVE_BLOCK_M - 1)
-                    	    empty_barrier_arrive(s);
-
-                    	// Promote with scales
-                    	// NOTES: making it as predicates is very important for performance, comparing to two loops
-                    	float scale_0_0 = scale_a_0 * scale_b_0, scale_1_0 = scale_a_1 * scale_b_0;
-                    	float scale_0_1, scale_1_1;
-                    	if constexpr (not kMustUseUniformedScaleB)
-                            scale_0_1 = scale_a_0 * scale_b_1, scale_1_1 = scale_a_1 * scale_b_1;
-
-                        auto shifted_accum = final_accum + WGMMA::kNumAccum * local_idx;
-                    	#pragma unroll
-                    	for (uint32_t i = 0; i < WGMMA::kNumAccum / 4; ++ i) {
-                            // NOTES: for unrolled `num_former_iters` cases, we expect the compiler to automatically make it a constant
-                            bool predicate = kMustUseUniformedScaleB or i < num_former_iters;
-                            shifted_accum[i * 4 + 0] += (predicate ? scale_0_0 : scale_0_1) * accum[i * 4 + 0];
-                            shifted_accum[i * 4 + 1] += (predicate ? scale_0_0 : scale_0_1) * accum[i * 4 + 1];
-                            shifted_accum[i * 4 + 2] += (predicate ? scale_1_0 : scale_1_1) * accum[i * 4 + 2];
-                            shifted_accum[i * 4 + 3] += (predicate ? scale_1_0 : scale_1_1) * accum[i * 4 + 3];
-                    	}
-=======
-                    auto target_cta = scheduler.is_peer_cta_alive ? lane_idx : cute::block_rank_in_cluster();
                     lane_idx < kNumTMAMulticast ? empty_barriers[stage_idx]->arrive(target_cta) : void();
                 }
             };
@@ -424,7 +283,7 @@
                         float scale_b_0 = ld_shared(smem_sfb + k_block_idx), scale_b_1;
                         // NOTES: even some blocks do not need to read the second row, but we still load one to align with other blocks
                         if constexpr (not kMustUseUniformedScaleB)
-                            scale_b_1 = ld_shared(smem_sfb + k_block_idx + shape_k_scales);
+                            scale_b_1 = ld_shared(smem_sfb + k_block_idx + shape_k_scales_partitioned);
 
                         // Wait TMA arrivals
                         full_barriers[stage_idx]->wait(phase);
@@ -478,7 +337,6 @@
                                 shifted_accum[i * 4 + 3] += (predicate ? scale_1_0 : scale_1_1) * accum[i * 4 + 3];
                             }
                         }
->>>>>>> 93b3c28f
                     }
                 });
             } else {
@@ -512,7 +370,7 @@
                 if (cute::block_id_in_cluster().y != 0) {
                     continue;
                 }
-                cutlass::arch::NamedBarrier(kNumMathThreads).sync();
+                cutlass::arch::NamedBarrier::sync(kNumMathThreads, 0);
             }
 
             // Write back to shared memory using STSM and issue TMA stores
